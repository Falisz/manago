--- conflicted
+++ resolved
@@ -17,465 +17,4 @@
     logging: false
 });
 
-<<<<<<< HEAD
-//
-// APP MODELS
-//
-const AppModule = sequelize.define('Modules', {
-    ID: {
-        type: DataTypes.INTEGER,
-        primaryKey: true,
-        autoIncrement: true,
-        allowNull: false
-    },
-    title: {
-        type: DataTypes.STRING(50),
-        allowNull: false,
-        defaultValue: ''
-    },
-    enabled: {
-        type: DataTypes.BOOLEAN,
-        allowNull: false,
-        defaultValue: true
-    }
-}, {
-    tableName: 'app_modules',
-    timestamps: false
-});
-
-const AppPage = sequelize.define('Pages', {
-    ID: {
-        type: DataTypes.INTEGER,
-        primaryKey: true,
-        autoIncrement: true
-    },
-    view: {
-        type: DataTypes.INTEGER,
-        allowNull: false,
-        defaultValue: 0
-    },
-    module: {
-        type: DataTypes.INTEGER,
-        allowNull: false,
-        defaultValue: 0
-    },
-    parent: {
-        type: DataTypes.INTEGER,
-        allowNull: true,
-        defaultValue: null
-    },
-    path: {
-        type: DataTypes.STRING(100),
-        allowNull: false
-    },
-    title: {
-        type: DataTypes.STRING(100),
-        allowNull: false,
-        defaultValue: ''
-    },
-    icon: {
-        type: DataTypes.STRING(100),
-        allowNull: true,
-        defaultValue: ''
-    },
-    component: {
-        type: DataTypes.STRING(100),
-        allowNull: false,
-        defaultValue: ''
-    },
-    hidden: {
-        type: DataTypes.BOOLEAN,
-        allowNull: true,
-        defaultValue: null
-    }
-}, {
-    tableName: 'app_pages',
-    timestamps: false
-});
-
-const AppAuditLogs = sequelize.define('AuditLogs', {
-    ID: {
-        type: DataTypes.INTEGER,
-        primaryKey: true,
-        allowNull: false,
-        autoIncrement: true
-    },
-    timestamp: {
-        type: DataTypes.STRING(100),
-        allowNull: false,
-        defaultValue: ''
-    },
-    user: {
-        type: DataTypes.INTEGER,
-        allowNull: false,
-        defaultValue: 0
-    },
-    action: {
-        type: DataTypes.STRING(100),
-        allowNull: false,
-        defaultValue: ''
-    },
-    old_value: {
-        type: DataTypes.STRING(150),
-        allowNull: false,
-        defaultValue: ''
-    },
-    new_value: {
-        type: DataTypes.STRING(150),
-        allowNull: false,
-        defaultValue: ''
-    },
-}, {
-    tableName: 'app_audit_logs',
-    timestamps: false
-});
-
-AppPage.belongsTo(AppPage, { foreignKey: 'parent', targetKey: 'ID' });
-AppPage.belongsTo(AppModule, { foreignKey: 'module', targetKey: 'ID' });
-AppModule.hasMany(AppPage, { foreignKey: 'module', sourceKey: 'ID' });
-
-//
-// USER MODELS
-//
-const Role = sequelize.define('Role', {
-    ID: {
-        type: DataTypes.INTEGER,
-        primaryKey: true,
-        allowNull: false,
-        autoIncrement: true
-    },
-    name: {
-        type: DataTypes.STRING(50),
-        allowNull: false
-    },
-    power: {
-        type: DataTypes.INTEGER,
-        defaultValue: 10,
-        allowNull: false,
-    },
-    system_default: {
-        type: DataTypes.BOOLEAN,
-        defaultValue: false,
-        allowNull: true
-    }
-}, {
-    tableName: 'roles',
-    timestamps: false
-});
-
-const User = sequelize.define('User', {
-    ID: {
-        type: DataTypes.INTEGER,
-        primaryKey: true,
-        allowNull: false,
-        defaultValue: () => Math.floor(Math.random() * 900000) + 100000
-    },
-    login: {
-        type: DataTypes.STRING(100),
-        allowNull: true
-    },
-    email: {
-        type: DataTypes.STRING(100),
-        allowNull: true
-    },
-    password: {
-        type: DataTypes.STRING(200),
-        allowNull: false
-    },
-    active: {
-        type: DataTypes.BOOLEAN,
-        allowNull: false,
-        defaultValue: true
-    },
-    removed: {
-        type: DataTypes.BOOLEAN,
-        allowNull: false,
-        defaultValue: false
-    }
-}, {
-    tableName: 'users',
-    timestamps: false
-});
-
-const UserDetails = sequelize.define('UserDetails', {
-    user: {
-        type: DataTypes.INTEGER,
-        primaryKey: true,
-        allowNull: false,
-        references: { model: 'users', key: 'ID' }
-    },
-    first_name: {
-        type: DataTypes.STRING(50),
-        allowNull: false
-    },
-    last_name: {
-        type: DataTypes.STRING(50),
-        allowNull: false
-    }
-}, {
-    tableName: 'user_details',
-    timestamps: false
-});
-
-const UserConfigs = sequelize.define('UserConfigs', {
-    user: {
-        type: DataTypes.INTEGER,
-        primaryKey: true,
-        allowNull: false,
-        references: { model: 'users', key: 'ID' }
-    },
-    manager_view_access: {
-        type: DataTypes.BOOLEAN,
-        allowNull: false,
-        defaultValue: false
-    },
-    manager_view_enabled: {
-        type: DataTypes.BOOLEAN,
-        allowNull: false,
-        defaultValue: false
-    },
-    manager_nav_collapsed: {
-        type: DataTypes.BOOLEAN,
-        allowNull: false,
-        defaultValue: false
-    }
-}, {
-    tableName: 'user_configs',
-    timestamps: false
-});
-
-const UserRole = sequelize.define('UserRole', {
-    user: {
-        type: DataTypes.INTEGER,
-        allowNull: false,
-        references: { model: 'users', key: 'ID' }
-    },
-    role: {
-        type: DataTypes.INTEGER,
-        allowNull: false,
-        references: { model: 'roles', key: 'ID' }
-    }
-}, {
-    tableName: 'user_roles',
-    timestamps: false,
-    indexes: [{ unique: true, fields: ['user', 'role'] }],
-    primaryKey: false
-});
-UserRole.removeAttribute('id');
-
-const Team = sequelize.define('Team', {
-    ID: {
-        type: DataTypes.INTEGER,
-        primaryKey: true,
-        allowNull: false
-    },
-    project: {
-        type: DataTypes.INTEGER,
-        allowNull: false
-    },
-    parent_team: {
-        type: DataTypes.INTEGER,
-        allowNull: true
-    },
-    name: {
-        type: DataTypes.STRING(100),
-        allowNull: false
-    }
-}, {
-    tableName: 'teams',
-    timestamps: false
-});
-
-const UserManager = sequelize.define('UserManager', {
-    user: {
-        type: DataTypes.INTEGER,
-        allowNull: false,
-        references: { model: 'users', key: 'ID' }
-    },
-    manager: {
-        type: DataTypes.INTEGER,
-        allowNull: false,
-        references: { model: 'users', key: 'ID' }
-    },
-    primary: {
-        type: DataTypes.BOOLEAN,
-        allowNull: false,
-        defaultValue: true
-    }
-}, {
-    tableName: 'user_managers',
-    timestamps: false,
-    indexes: [{ unique: true, fields: ['user', 'manager'] }]
-});
-
-const TeamUser = sequelize.define('TeamUser', {
-    team: {
-        type: DataTypes.INTEGER,
-        allowNull: false,
-        references: { model: 'teams', key: 'ID' }
-    },
-    user: {
-        type: DataTypes.INTEGER,
-        allowNull: false,
-        references: { model: 'users', key: 'ID' }
-    },
-    role: {
-        type: DataTypes.INTEGER,
-        allowNull: false,
-        defaultValue: 0 // 0 - member, 1 - leader, 2 - manager
-    }
-}, {
-    tableName: 'team_users',
-    timestamps: false,
-    indexes: [{ unique: true, fields: ['team', 'user'] }]
-});
-
-User.hasOne(UserDetails, { foreignKey: 'user', sourceKey: 'ID', as: 'UserDetails' });
-UserDetails.belongsTo(User, { foreignKey: 'user', targetKey: 'ID' });
-
-User.hasOne(UserConfigs, { foreignKey: 'user', sourceKey: 'ID', as: 'UserConfigs' });
-UserConfigs.belongsTo(User, { foreignKey: 'user', targetKey: 'ID' });
-
-User.hasMany(UserManager, { foreignKey: 'user', sourceKey: 'ID', as: 'ManagedUsers' });
-UserManager.belongsTo(User, { foreignKey: 'user', targetKey: 'ID', as: 'User' });
-User.hasMany(UserManager, { foreignKey: 'manager', sourceKey: 'ID', as: 'Managers' });
-UserManager.belongsTo(User, { foreignKey: 'manager', targetKey: 'ID', as: 'Manager' });
-
-User.hasMany(UserRole, { foreignKey: 'user', sourceKey: 'ID' });
-UserRole.belongsTo(User, { foreignKey: 'user', targetKey: 'ID' });
-Role.hasMany(UserRole, { foreignKey: 'role', sourceKey: 'ID' });
-UserRole.belongsTo(Role, { foreignKey: 'role', targetKey: 'ID' });
-
-Team.hasMany(TeamUser, { foreignKey: 'team', sourceKey: 'ID' });
-TeamUser.belongsTo(Team, { foreignKey: 'team', targetKey: 'ID' });
-User.hasMany(TeamUser, { foreignKey: 'user', sourceKey: 'ID' });
-TeamUser.belongsTo(User, { foreignKey: 'user', targetKey: 'ID' });
-
-//
-// COMPANY MODELS
-//
-const Branch = sequelize.define('Branch', {
-    ID: {
-        type: DataTypes.INTEGER,
-        primaryKey: true,
-        allowNull: false
-    },
-    name: {
-        type: DataTypes.STRING(100),
-        allowNull: false
-    }
-}, {
-    tableName: 'branches',
-    timestamps: false
-});
-
-const Project = sequelize.define('Project', {
-    ID: {
-        type: DataTypes.INTEGER,
-        primaryKey: true,
-        allowNull: false
-    },
-    project_head: {
-        type: DataTypes.INTEGER,
-        allowNull: true
-    },
-    name: {
-        type: DataTypes.STRING(100),
-        allowNull: false
-    }
-}, {
-    tableName: 'projects',
-    timestamps: false
-});
-
-//
-// POST MODELS
-//
-const Channel = sequelize.define('Channel', {
-    ID: {
-        type: DataTypes.INTEGER,
-        primaryKey: true,
-        allowNull: false,
-        autoIncrement: true
-    },
-    name: {
-        type: DataTypes.STRING(100),
-        allowNull: false
-    }
-}, {
-    tableName: 'channels',
-    timestamps: false
-});
-
-const Post = sequelize.define('Post', {
-    ID: {
-        type: DataTypes.INTEGER,
-        primaryKey: true,
-        allowNull: false,
-        autoIncrement: true
-    },
-    channelID: {
-        type: DataTypes.INTEGER,
-        allowNull: false
-    },
-    authorID: {
-        type: DataTypes.INTEGER,
-        allowNull: false
-    },
-    title: {
-        type: DataTypes.STRING(200),
-        allowNull: true
-    },
-    content: {
-        type: DataTypes.TEXT,
-        allowNull: false
-    },
-    createdAt: {
-        type: DataTypes.DATE,
-        allowNull: false,
-        defaultValue: Sequelize.literal('CURRENT_TIMESTAMP')
-    },
-    isEdited: {
-        type: DataTypes.BOOLEAN,
-        allowNull: false,
-        defaultValue: false
-    },
-    updatedAt: {
-        type: DataTypes.DATE,
-        allowNull: true
-    }
-}, {
-    tableName: 'posts',
-    timestamps: false
-});
-
-Channel.hasMany(Post, { foreignKey: 'channelID', sourceKey: 'ID' });
-Post.belongsTo(Channel, { foreignKey: 'channelID', targetKey: 'ID' });
-
-User.hasMany(Post, { foreignKey: 'authorID', sourceKey: 'ID' });
-Post.belongsTo(User, { foreignKey: 'authorID', targetKey: 'ID' });
-
-//
-// EXPORTS
-//
-module.exports = {
-    sequelize,
-    AppModule,
-    AppPage,
-    AppAuditLogs,
-    Role,
-    User,
-    UserConfigs,
-    UserDetails,
-    Team,
-    UserRole,
-    UserManager,
-    TeamUser,
-    Branch,
-    Project,
-    Post,
-    Channel
-};
-=======
-export default sequelize;
->>>>>>> 8a13807a
+export default sequelize;